--- conflicted
+++ resolved
@@ -40,11 +40,8 @@
 
 ### System Tools
 
-<<<<<<< HEAD
-`run_command` executes shell commands with an optional timeout. `run_python` runs arbitrary Python code in a sandboxed subprocess. Use with care.
-=======
 `run_command` executes shell commands with an optional timeout. Use with care.
->>>>>>> 15ca753f
+
 
 ### Conversation History
 
