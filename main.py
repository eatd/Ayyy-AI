--- conflicted
+++ resolved
@@ -298,13 +298,10 @@
             
             self.messages.append(assistant_message_for_history)
             self._save_history()
-<<<<<<< HEAD
+
             if assistant_message_for_history["content"] and not stream_mode:
                 console.print(f"[Assistant Response] {assistant_message_for_history['content']}", style="bold green")
-=======
-            if assistant_message_for_history["content"]:
-                 console.print(f"[Assistant Response] {assistant_message_for_history['content']}", style="bold green")
->>>>>>> 15ca753f
+
 
             if llm_response_message.tool_calls:
                 console.print("[bold yellow]Tool Calls Detected:[/bold yellow]")
